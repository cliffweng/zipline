import pandas as pd

from datetime import timedelta
from unittest import TestCase
from testfixtures import TempDirectory

from zipline.algorithm import TradingAlgorithm
from zipline.errors import TradingControlViolation
from zipline.finance.trading import TradingEnvironment
from zipline.sources import SpecificEquityTrades
from zipline.testing import (
    add_security_data,
    security_list_copy,
    setup_logger,
    teardown_logger,
)
from zipline.utils import factory
from zipline.utils.security_list import (
<<<<<<< HEAD
    SecurityListSet, load_from_directory)
from zipline.utils.test_utils import create_data_portal
=======
    SecurityListSet,
    load_from_directory,
)
>>>>>>> 71f4e28e

LEVERAGED_ETFS = load_from_directory('leveraged_etf_list')


class RestrictedAlgoWithCheck(TradingAlgorithm):
    def initialize(self, symbol):
        self.rl = SecurityListSet(self.get_datetime, self.asset_finder)
        self.set_do_not_order_list(self.rl.leveraged_etf_list)
        self.order_count = 0
        self.sid = self.symbol(symbol)

    def handle_data(self, data):
        if not self.order_count:
            if self.sid not in \
                    self.rl.leveraged_etf_list:
                self.order(self.sid, 100)
                self.order_count += 1


class RestrictedAlgoWithoutCheck(TradingAlgorithm):
    def initialize(self, symbol):
        self.rl = SecurityListSet(self.get_datetime, self.asset_finder)
        self.set_do_not_order_list(self.rl.leveraged_etf_list)
        self.order_count = 0
        self.sid = self.symbol(symbol)

    def handle_data(self, data):
        self.order(self.sid, 100)
        self.order_count += 1


class IterateRLAlgo(TradingAlgorithm):
    def initialize(self, symbol):
        self.rl = SecurityListSet(self.get_datetime, self.asset_finder)
        self.set_do_not_order_list(self.rl.leveraged_etf_list)
        self.order_count = 0
        self.sid = self.symbol(symbol)
        self.found = False

    def handle_data(self, data):
        for stock in self.rl.leveraged_etf_list:
            if stock == self.sid:
                self.found = True


class SecurityListTestCase(TestCase):

    @classmethod
    def setUpClass(cls):
        # this is ugly, but we need to create two different
        # TradingEnvironment/DataPortal pairs

        cls.env = TradingEnvironment()
        cls.env2 = TradingEnvironment()

        cls.extra_knowledge_date = pd.Timestamp("2015-01-27", tz='UTC')
        cls.trading_day_before_first_kd = pd.Timestamp("2015-01-23", tz='UTC')

        symbols = ['AAPL', 'GOOG', 'BZQ', 'URTY', 'JFT']

        days = cls.env.days_in_range(
            list(LEVERAGED_ETFS.keys())[0],
            pd.Timestamp("2015-02-17", tz='UTC')
        )

        cls.sim_params = factory.create_simulation_parameters(
            start=list(LEVERAGED_ETFS.keys())[0],
            num_days=4,
            env=cls.env
        )

        cls.sim_params2 = factory.create_simulation_parameters(
            start=cls.trading_day_before_first_kd, num_days=4
        )

        equities_metadata = {}

        for i, symbol in enumerate(symbols):
            equities_metadata[i] = {
                'start_date': days[0],
                'end_date': days[-1],
                'symbol': symbol
            }

        equities_metadata2 = {}
        for i, symbol in enumerate(symbols):
            equities_metadata2[i] = {
                'start_date': cls.sim_params2.period_start,
                'end_date': cls.sim_params2.period_end,
                'symbol': symbol
            }

        cls.env.write_data(equities_data=equities_metadata)
        cls.env2.write_data(equities_data=equities_metadata2)

        cls.tempdir = TempDirectory()
        cls.tempdir2 = TempDirectory()

        cls.data_portal = create_data_portal(
            env=cls.env,
            tempdir=cls.tempdir,
            sim_params=cls.sim_params,
            sids=range(0, 5),
        )

        cls.data_portal2 = create_data_portal(
            env=cls.env2,
            tempdir=cls.tempdir2,
            sim_params=cls.sim_params2,
            sids=range(0, 5)
        )

        setup_logger(cls)

    @classmethod
    def tearDownClass(cls):
        del cls.env
        cls.tempdir.cleanup()
        cls.tempdir2.cleanup()
        teardown_logger(cls)

    def test_iterate_over_restricted_list(self):
        algo = IterateRLAlgo(symbol='BZQ', sim_params=self.sim_params,
                             env=self.env)

        algo.run(self.data_portal)
        self.assertTrue(algo.found)

    def test_security_list(self):
        # set the knowledge date to the first day of the
        # leveraged etf knowledge date.
        def get_datetime():
            return list(LEVERAGED_ETFS.keys())[0]

        rl = SecurityListSet(get_datetime, self.env.asset_finder)
        # assert that a sample from the leveraged list are in restricted
        should_exist = [
            asset.sid for asset in
            [self.env.asset_finder.lookup_symbol(
                symbol,
                as_of_date=self.extra_knowledge_date)
             for symbol in ["BZQ", "URTY", "JFT"]]
        ]
        for sid in should_exist:
            self.assertIn(sid, rl.leveraged_etf_list)

        # assert that a sample of allowed stocks are not in restricted
        shouldnt_exist = [
            asset.sid for asset in
            [self.env.asset_finder.lookup_symbol(
                symbol,
                as_of_date=self.extra_knowledge_date)
             for symbol in ["AAPL", "GOOG"]]
        ]
        for sid in shouldnt_exist:
            self.assertNotIn(sid, rl.leveraged_etf_list)

    def test_security_add(self):
        def get_datetime():
            return pd.Timestamp("2015-01-27", tz='UTC')
        with security_list_copy():
            add_security_data(['AAPL', 'GOOG'], [])
            rl = SecurityListSet(get_datetime, self.env.asset_finder)
            should_exist = [
                asset.sid for asset in
                [self.env.asset_finder.lookup_symbol(
                    symbol,
                    as_of_date=self.extra_knowledge_date
                ) for symbol in ["AAPL", "GOOG", "BZQ", "URTY"]]
            ]
            for sid in should_exist:
                self.assertIn(sid, rl.leveraged_etf_list)

    def test_security_add_delete(self):
        with security_list_copy():
            def get_datetime():
                return pd.Timestamp("2015-01-27", tz='UTC')
            rl = SecurityListSet(get_datetime, self.env.asset_finder)
            self.assertNotIn("BZQ", rl.leveraged_etf_list)
            self.assertNotIn("URTY", rl.leveraged_etf_list)

    def test_algo_without_rl_violation_via_check(self):
        algo = RestrictedAlgoWithCheck(symbol='BZQ',
                                       sim_params=self.sim_params,
                                       env=self.env)
        algo.run(self.data_portal)

    def test_algo_without_rl_violation(self):
        algo = RestrictedAlgoWithoutCheck(symbol='AAPL',
                                          sim_params=self.sim_params,
                                          env=self.env)
        algo.run(self.data_portal)

    def test_algo_with_rl_violation(self):
        algo = RestrictedAlgoWithoutCheck(symbol='BZQ',
                                          sim_params=self.sim_params,
                                          env=self.env)
        with self.assertRaises(TradingControlViolation) as ctx:
            algo.run(self.data_portal)

        self.check_algo_exception(algo, ctx, 0)

        # repeat with a symbol from a different lookup date
        algo = RestrictedAlgoWithoutCheck(symbol='JFT',
                                          sim_params=self.sim_params,
                                          env=self.env)
        with self.assertRaises(TradingControlViolation) as ctx:
            algo.run(self.data_portal)

        self.check_algo_exception(algo, ctx, 0)

    def test_algo_with_rl_violation_after_knowledge_date(self):
        sim_params = factory.create_simulation_parameters(
            start=list(
                LEVERAGED_ETFS.keys())[0] + timedelta(days=7), num_days=5,
            env=self.env)

        data_portal = create_data_portal(
            self.env,
            self.tempdir,
            sim_params=sim_params,
            sids=range(0, 5)
        )

        algo = RestrictedAlgoWithoutCheck(symbol='BZQ',
                                          sim_params=sim_params,
                                          env=self.env)
        with self.assertRaises(TradingControlViolation) as ctx:
            algo.run(data_portal)

        self.check_algo_exception(algo, ctx, 0)

    def test_algo_with_rl_violation_cumulative(self):
        """
        Add a new restriction, run a test long after both
        knowledge dates, make sure stock from original restriction
        set is still disallowed.
        """
        sim_params = factory.create_simulation_parameters(
            start=list(
                LEVERAGED_ETFS.keys())[0] + timedelta(days=7), num_days=4)

        with security_list_copy():
            add_security_data(['AAPL'], [])
            algo = RestrictedAlgoWithoutCheck(
                symbol='BZQ', sim_params=sim_params, env=self.env)
            with self.assertRaises(TradingControlViolation) as ctx:
                algo.run(self.data_portal)

            self.check_algo_exception(algo, ctx, 0)

    def test_algo_without_rl_violation_after_delete(self):
        new_tempdir = TempDirectory()
        try:
            with security_list_copy():
                # add a delete statement removing bzq
                # write a new delete statement file to disk
                add_security_data([], ['BZQ'])

                # now fast-forward to self.extra_knowledge_date.  requires
                # a new env, simparams, and dataportal
                env = TradingEnvironment()
                sim_params = factory.create_simulation_parameters(
                    start=self.extra_knowledge_date, num_days=4, env=env)

                env.write_data(equities_data={
                    "0": {
                        'symbol': 'BZQ',
                        'start_date': sim_params.period_start,
                        'end_date': sim_params.period_end,
                    }
                })

                data_portal = create_data_portal(
                    env,
                    new_tempdir,
                    sim_params,
                    range(0, 5)
                )

                algo = RestrictedAlgoWithoutCheck(
                    symbol='BZQ', sim_params=sim_params, env=env
                )
                algo.run(data_portal)

        finally:
            new_tempdir.cleanup()

    def test_algo_with_rl_violation_after_add(self):
        with security_list_copy():
            add_security_data(['AAPL'], [])

            algo = RestrictedAlgoWithoutCheck(symbol='AAPL',
                                              sim_params=self.sim_params2,
                                              env=self.env2)
            with self.assertRaises(TradingControlViolation) as ctx:
                algo.run(self.data_portal2)

            self.check_algo_exception(algo, ctx, 2)

    def check_algo_exception(self, algo, ctx, expected_order_count):
        self.assertEqual(algo.order_count, expected_order_count)
        exc = ctx.exception
        self.assertEqual(TradingControlViolation, type(exc))
        exc_msg = str(ctx.exception)
        self.assertTrue("RestrictedListOrder" in exc_msg)<|MERGE_RESOLUTION|>--- conflicted
+++ resolved
@@ -7,23 +7,18 @@
 from zipline.algorithm import TradingAlgorithm
 from zipline.errors import TradingControlViolation
 from zipline.finance.trading import TradingEnvironment
-from zipline.sources import SpecificEquityTrades
 from zipline.testing import (
     add_security_data,
     security_list_copy,
     setup_logger,
     teardown_logger,
 )
+from zipline.testing.core import create_data_portal
 from zipline.utils import factory
 from zipline.utils.security_list import (
-<<<<<<< HEAD
-    SecurityListSet, load_from_directory)
-from zipline.utils.test_utils import create_data_portal
-=======
     SecurityListSet,
     load_from_directory,
 )
->>>>>>> 71f4e28e
 
 LEVERAGED_ETFS = load_from_directory('leveraged_etf_list')
 

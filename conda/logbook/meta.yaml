--- conflicted
+++ resolved
@@ -1,20 +1,11 @@
 package:
   name: logbook
-<<<<<<< HEAD
-  version: "0.10.0"
-
-source:
-  fn: Logbook-0.10.0.tar.gz
-  url: https://pypi.python.org/packages/source/L/Logbook/Logbook-0.10.0.tar.gz
-  md5: 92439ce6f71f3120d65d84c2a3ab5047
-=======
   version: "0.12.5"
 
 source:
   fn: Logbook-0.12.5.tar.gz
   url: https://pypi.python.org/packages/source/L/Logbook/Logbook-0.12.5.tar.gz
   md5: 1bf64289b9b4cada5a61817c63dd9e82
->>>>>>> 214b3b65
 #  patches:
    # List any patch files here
    # - fix.patch
